# doccano

[![Codacy Badge](https://api.codacy.com/project/badge/Grade/98a0992c0a254d0ba23fd75631fe2907)](https://app.codacy.com/app/Hironsan/doccano?utm_source=github.com&utm_medium=referral&utm_content=chakki-works/doccano&utm_campaign=Badge_Grade_Dashboard)
[![Build Status](https://travis-ci.org/chakki-works/doccano.svg?branch=master)](https://travis-ci.org/chakki-works/doccano)

doccano is an open source text annotation tool for humans. It provides annotation features for text classification, sequence labeling and sequence to sequence tasks. So, you can create labeled data for sentiment analysis, named entity recognition, text summarization and so on. Just create a project, upload data and start annotating. You can build a dataset in hours.

## Demo

You can try the [annotation demo](http://doccano.herokuapp.com).

### [Named entity recognition](https://doccano.herokuapp.com/demo/named-entity-recognition/)

The first demo is a sequence labeling task: named-entity recognition. You just select text spans and annotate them. Doccano supports shortcut keys, so you can quickly annotate text spans.

![Named Entity Recognition](./docs/named_entity_annotation.gif)

### [Sentiment analysis](https://doccano.herokuapp.com/demo/text-classification/)

The second demo is a text classification task: sentiment analysis. Since there may be more than one category, you can annotate with multiple labels.

![Text Classification](./docs/text_classification.gif)

### [Machine translation](https://doccano.herokuapp.com/demo/translation/)

The final demo is a sequence to sequence task: machine translation. Since there may be more than one response in sequence to sequence tasks, you can create multiple responses.

![Machine Translation](./docs/translation.gif)

## Deployment

### Azure

Doccano can be deployed to Azure ([Web App for Containers](https://azure.microsoft.com/en-us/services/app-service/containers/) +
[PostgreSQL database](https://azure.microsoft.com/en-us/services/postgresql/)) by clicking on the button below:

[![Deploy to Azure](https://azuredeploy.net/deploybutton.svg)](https://portal.azure.com/#create/Microsoft.Template/uri/https%3A%2F%2Fraw.githubusercontent.com%2Fchakki-works%2Fdoccano%2Fmaster%2Fazuredeploy.json)

### Heroku

Doccano can be deployed to [Heroku](https://www.heroku.com/) by clicking on the button below:

[![Deploy](https://www.herokucdn.com/deploy/button.svg)](https://heroku.com/deploy)

Of course, you can deploy doccano by using [heroku-cli](https://devcenter.heroku.com/articles/heroku-cli).

```bash
heroku create
heroku stack:set container
git push heroku master
```

### AWS

Doccano can be deployed to AWS ([Cloudformation](https://docs.aws.amazon.com/AWSCloudFormation/latest/UserGuide/Welcome.html)) by clicking on the button below:

[![AWS CloudFormation Launch Stack SVG Button](https://cdn.rawgit.com/buildkite/cloudformation-launch-stack-button-svg/master/launch-stack.svg)](https://console.aws.amazon.com/cloudformation/home?#/stacks/create/review?stackName=doccano&templateURL=https://s3-external-1.amazonaws.com/cf-templates-10vry9l3mp71r-us-east-1/2019290i9t-AppSGl1poo4j8qpq)

> Notice: (1) EC2 KeyPair cannot be created automatically, so make sure you have an existing EC2 KeyPair in one region. Or [create one yourself](https://docs.aws.amazon.com/AWSEC2/latest/UserGuide/ec2-key-pairs.html#having-ec2-create-your-key-pair). (2) If you want to access doccano via HTTPS in AWS, here is an [instruction](https://github.com/chakki-works/doccano/wiki/HTTPS-setting-for-doccano-in-AWS).

## Features

-   Collaborative annotation
-   Multi-Language support
-   Emoji :smile: support
-   (future) Auto labeling

## Requirements

-   Python 3.6+
-   Django 2.1.7+
-   Node.js 8.0+
-   Google Chrome (highly recommended)

## Installation

### Clone repository

First of all, you have to clone the repository:

```bash
git clone https://github.com/chakki-works/doccano.git
cd doccano
```

_Note for Windows developers: Be sure to configure git to correctly handle line endings or you may encounter `status code 127` errors while running the services in future steps. Running with the git config options below will ensure your git directory correctly handles line endings._

```bash
git clone https://github.com/chakki-works/doccano.git --config core.autocrlf=input
```

### Install doccano

To install doccano, there are three options:

<<<<<<< HEAD
#### Option 1: Pull the production Docker image
=======
**Option 1: Pull the production Docker image**
>>>>>>> 6fec0e31

```bash
docker pull chakkiworks/doccano
```

<<<<<<< HEAD
#### Option 2: Setup Python environment
=======
**Option 2: Setup Python environment**
>>>>>>> 6fec0e31

First we need to install the dependencies. Run the following commands:

```bash
sudo apt-get install libpq-dev
pip install -r requirements.txt
cd app
```

Next we need to start the webpack server so that the frontend gets compiled continuously.
Run the following commands in a new shell:

```bash
cd server/static
npm install
npm run build
# npm start  # for developers
cd ..
```

<<<<<<< HEAD
#### Option 3: Pull the development Docker-Compose images
=======
**Option 3: Pull the development Docker-Compose images**
>>>>>>> 6fec0e31

```bash
docker-compose pull
```

## Usage

### Start the development server

Let’s start the development server and explore it.

Depending on your installation method, there are three options:

#### Option 1: Running the Docker image as a Container

First, run a Docker container:

```bash
docker run -d --rm --name doccano \
  -e "ADMIN_USERNAME=admin" \
  -e "ADMIN_EMAIL=admin@example.com" \
  -e "ADMIN_PASSWORD=password" \
  -p 8000:8000 chakkiworks/doccano
```

#### Option 2: Running Django development server

Before running, we need to make migration. Run the following command:

```bash
python manage.py migrate
```

Next we need to create a user who can login to the admin site. Run the following command:

```bash
python manage.py create_admin --noinput --username "admin" --email "admin@example.com" --password "password"
```

Create the admin, annotator, and annotation approver roles to assign to users. Run the following command:

```bash
python manage.py create_roles
```

Developers can also validate that the project works as expected by running the tests:

```bash
python manage.py test server.tests
```

Finally, to start the server, run the following command:

```bash
python manage.py runserver
```

Optionally, you can change the bind ip and port using the command

```bash
python manage.py runserver <ip>:<port>
```

#### Option 3: Running the development Docker-Compose stack

We can use docker-compose to set up the webpack server, django server, database, etc. all in one command:

```bash
docker-compose up
```

_Note the superuser account credentials located in the `docker-compose.yaml` file:_
```yml
ADMIN_USERNAME: "admin"
ADMIN_PASSWORD: "password"
```

### Confirm all doccano services are running
Open a Web browser and go to <http://127.0.0.1:8000/login/>. You should see the login screen:

<img src="./docs/login_form.png" alt="Login Form" width=400>

### Create a project

Now, try logging in with the superuser account you created in the previous step. You should see the doccano project list page:

<img src="./docs/projects.png" alt="Projects page" width=600>

There is no project created yet. To create your project, make sure you’re in the project list page and select `Create Project` button. You should see the following screen:

<img src="./docs/create_project.png" alt="Project Creation" width=400>

In this step, you can select three project types: text classification, sequence labeling and sequence to sequence. You should select a type with your purpose.

### Import Data

After creating a project, you will see the "Import Data" page, or click `Import Data` button in the navigation bar. You should see the following screen:

<img src="./docs/upload.png" alt="Upload project" width=600>

You can upload the following types of files (depending on project type):

-   `Text file`: file must contain one sentence/document per line separated by new lines.
-   `CSV file`: file must contain a header with `"text"` as the first column or be one-column csv file. If using labels the second column must be the labels.
-   `Excel file`: file must contain a header with `"text"` as the first column or be one-column excel file. If using labels the second column must be the labels. Supports multiple sheets as long as format is the same.
-   `JSON file`: each line contains a JSON object with a `text` key. JSON format supports line breaks rendering.

> Notice: Doccano won't render line breaks in annotation page for sequence labeling task due to the indent problem, but the exported JSON file still contains line breaks.

`example.txt/csv/xlsx`

```txt
EU rejects German call to boycott British lamb.
President Obama is speaking at the White House.
He lives in Newark, Ohio.
...
```

`example.json`

```JSON
{"text": "EU rejects German call to boycott British lamb."}
{"text": "President Obama is speaking at the White House."}
{"text": "He lives in Newark, Ohio."}
...
```

Any other columns (for csv/excel) or keys (for json) are preserved and will be exported in the `metadata` column or key as is.

Once you select a TXT/JSON file on your computer, click `Upload dataset` button. After uploading the dataset file, we will see the `Dataset` page (or click `Dataset` button list in the left bar). This page displays all the documents we uploaded in one project.

### Define labels

Click `Labels` button in left bar to define your own labels. You should see the label editor page. In label editor page, you can create labels by specifying label text, shortcut key, background color and text color.

<img src="./docs/label_editor.png" alt="Edit label" width=600>

### Assign Roles to Users

Click `Users` button in left bar to assign project users to annotator, admin, or annotation approval roles.

<img src="./docs/user_page.png" alt="Assign users to roles on project" width=600>

### Annotation

Now, you are ready to annotate the texts. Just click the `Annotate Data` button in the navigation bar, you can start to annotate the documents you uploaded.

<img src="./docs/annotation.png" alt="Annotate data" width=600>

### Export Data

After the annotation step, you can download the annotated data. Click the `Edit data` button in navigation bar, and then click `Export Data`. You should see below screen:

<img src="./docs/export_data.png" alt="Export data" width=600>

You can export data as CSV file or JSON file by clicking the button. As for the export file format, you can check it here: [Export File Formats](https://github.com/chakki-works/doccano/wiki/Export-File-Formats). 

Each exported document will have metadata column or key, which will contain
additional columns or keys from the imported document. The primary use-case for metadata is to allow you to match exported data with other system
by adding `external_id` to the imported file. For example:

Input file may look like this:
`import.json`

```JSON
{"text": "EU rejects German call to boycott British lamb.", "meta": {"external_id": 1}}
```

and the exported file will look like this:
`output.json`

```JSON
{"doc_id": 2023, "text": "EU rejects German call to boycott British lamb.", "labels": ["news"], "username": "root", "meta": {"external_id": 1}}
```

### Tutorial

We prepared a NER annotation tutorial, which can help you have a better understanding of doccano. Please first read the README page, and then take the tutorial. [A Tutorial For Sequence Labeling Project](https://github.com/chakki-works/doccano/wiki/A-Tutorial-For-Sequence-Labeling-Project).

I hope you are having a great day!

## Contribution

As with any software, doccano is under continuous development. If you have requests for features, please file an issue describing your request. Also, if you want to see work towards a specific feature, feel free to contribute by working towards it. The standard procedure is to fork the repository, add a feature, fix a bug, then file a pull request that your changes are to be merged into the main repository and included in the next release.

Here are some tips might be helpful. [How to Contribute to Doccano Project](https://github.com/chakki-works/doccano/wiki/How-to-Contribute-to-Doccano-Project)

## Contact

For help and feedback, please feel free to contact [the author](https://github.com/Hironsan).

**If you are favorite to doccano, please follow my [GitHub](https://github.com/Hironsan) and [Twitter](https://twitter.com/Hironsan13) account.**<|MERGE_RESOLUTION|>--- conflicted
+++ resolved
@@ -93,21 +93,13 @@
 
 To install doccano, there are three options:
 
-<<<<<<< HEAD
 #### Option 1: Pull the production Docker image
-=======
-**Option 1: Pull the production Docker image**
->>>>>>> 6fec0e31
 
 ```bash
 docker pull chakkiworks/doccano
 ```
 
-<<<<<<< HEAD
 #### Option 2: Setup Python environment
-=======
-**Option 2: Setup Python environment**
->>>>>>> 6fec0e31
 
 First we need to install the dependencies. Run the following commands:
 
@@ -128,11 +120,7 @@
 cd ..
 ```
 
-<<<<<<< HEAD
 #### Option 3: Pull the development Docker-Compose images
-=======
-**Option 3: Pull the development Docker-Compose images**
->>>>>>> 6fec0e31
 
 ```bash
 docker-compose pull
